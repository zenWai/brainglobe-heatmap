<<<<<<< HEAD
from pathlib import Path
=======
>>>>>>> 4e3bf9e6
from typing import Dict, List, Optional, Tuple, Union

import matplotlib as mpl
import matplotlib.pyplot as plt
import numpy as np
from brainrender import Scene, cameras, settings
from brainrender.actor import Actor
from brainrender.atlas import Atlas
from mpl_toolkits.axes_grid1 import make_axes_locatable
from myterial import grey_darker
from shapely import Polygon
from shapely.algorithms.polylabel import polylabel
from shapely.geometry.multipolygon import MultiPolygon
<<<<<<< HEAD
from vedo import Point
=======
>>>>>>> 4e3bf9e6
from vedo.colors import color_map as map_color

from brainglobe_heatmap.slicer import Slicer

# Set settings for heatmap visualization
settings.SHOW_AXES = False
settings.SHADER_STYLE = "cartoon"
settings.ROOT_ALPHA = 0.3
settings.ROOT_COLOR = grey_darker

# Set settings for transparent background
# vedo for transparent bg
# settings.vsettings.screenshot_transparent_background = True

# This needs to be false for transparent bg
# settings.vsettings.use_fxaa = False


def check_values(values: dict, atlas: Atlas) -> Tuple[float, float]:
    """
    Checks that the passed heatmap values meet two criteria:
        - keys should be acronyms of brainregions
        - values should be numbers
    """
    for k, v in values.items():
        if not isinstance(v, (float, int)):
            raise ValueError(
                f"Heatmap values should be floats, "
                f'not: {type(v)} for entry "{k}"'
            )

        if k not in atlas.lookup_df.acronym.values:
            raise ValueError(f'Region name "{k}" not recognized')

    not_nan = [v for v in values.values() if not np.isnan(v)]
    if len(not_nan) == 0:
        return np.nan, np.nan
    vmax, vmin = max(not_nan), min(not_nan)
    return vmax, vmin


def find_annotation_position_inside_polygon(
    polygon_vertices: np.ndarray,
) -> Union[Tuple[float, float], None]:
    """
    Finds a suitable point for annotation within a polygon.

    Returns
    -------
    Tuple[float, float] or None
        A tuple (x, y) representing the point
        None if not enough vertices to form a valid polygon.

    Notes
    -----
    2D polygons only
    Edge cases:
    - Requires at least 4 vertices (< 4 returns None)
    - For invalid polygons, reconstructs the polygon using buffer(0),
      this resolves e.g., self-intersections
    - For some types of invalid geometries,
      buffer(0) may create a shapely MultiPolygon object by
      splitting self-intersecting areas into separate valid polygons.
      When this happens, the function gets the largest polygon by area.
    - Uses Shapely's polylabel algorithm with a tolerance of 0.1
      that accepts a polygon after edge cases resolved.
    """
    if polygon_vertices.shape[0] < 4:
        return None
    polygon = Polygon(polygon_vertices.tolist())

    if not polygon.is_valid:
        polygon = polygon.buffer(0)

    if polygon.geom_type == "MultiPolygon" and isinstance(
        polygon, MultiPolygon
    ):
        polygon = max(polygon.geoms, key=lambda p: p.area)

    label_position = polylabel(polygon, tolerance=0.1)
    return label_position.x, label_position.y


<<<<<<< HEAD
# TODO: test colors
def export_powerpoint_compatible_glb(self, path):
    """
    Export a PowerPoint-compatible GLB file using PyVista and Trimesh.
    """
    from vedo import Plotter

    if path.suffix != ".glb":
        path = path.with_suffix(".glb")

    # Create a vedo Plotter and add the clean renderables
    plt_obj = Plotter(interactive=False, offscreen=True)
    plt_obj.add(self.scene.clean_renderables)
    plt_obj = plt_obj.show(interactive=False)

    # pyvista to process the meshes Trimesh to optimize
    import pyvista as pv
    import trimesh

    all_vertices = []
    all_faces = []
    all_colors = []
    vertex_offset = 0

    for actor in plt_obj.get_actors():
        if hasattr(actor, "GetProperty"):
            prop = actor.GetProperty()
            opacity = prop.GetOpacity()

            # Skip actors that are not fully opaque
            # OBS: brainrender root default opacity is < 1.0
            if opacity < 1.0:
                continue

            if hasattr(actor, "GetMapper") and actor.GetMapper():
                mapper = actor.GetMapper()

                # Process the mesh data if available
                if mapper.GetInput():
                    # Convert VTK data to PyVista mesh
                    pv_mesh = pv.wrap(mapper.GetInput())

                    # Extract face and vertex data
                    vertices = pv_mesh.points
                    faces = []

                    if hasattr(pv_mesh, "faces") and len(pv_mesh.faces) > 0:
                        # PyVista faces are stored with their size
                        # so a triangle is [3, v1, v2, v3]
                        # We need to convert to just [v1, v2, v3]
                        pv_faces = pv_mesh.faces.reshape(
                            (-1, 4)
                        )  # First value is number of points per face (3)
                        for face in pv_faces:
                            if face[0] == 3:
                                faces.append([face[1], face[2], face[3]])

                    # Only add to combined mesh if we have vertices and faces
                    if len(vertices) > 0 and len(faces) > 0:
                        # Get color for this mesh
                        color = prop.GetColor()  # RGB in 0-1 range

                        # Flip the model along y-axis
                        flipped_vertices = vertices.copy()
                        flipped_vertices[:, 1] = -flipped_vertices[:, 1]

                        # Add vertices to the combined list
                        all_vertices.append(flipped_vertices)

                        # Adjust face indices to account for the offset
                        offset_faces = np.array(faces) + vertex_offset
                        all_faces.append(offset_faces)

                        # Update vertex offset for the next mesh
                        vertex_offset += len(flipped_vertices)

                        # Add colors for all faces
                        mesh_colors = np.tile(
                            np.array([color[0], color[1], color[2], 1.0])
                            * 255,
                            (len(faces), 1),
                        ).astype(np.uint8)
                        all_colors.append(mesh_colors)

    if all_vertices and all_faces:
        # Combine all vertices and faces
        combined_vertices = np.vstack(all_vertices)
        combined_faces = np.vstack(all_faces)
        combined_colors = np.vstack(all_colors)

        # Create a single trimesh helps with powerpoint compatibility
        combined_mesh = trimesh.Trimesh(
            vertices=combined_vertices,
            faces=combined_faces,
            face_colors=combined_colors,
        )

        trimesh_scene = trimesh.Scene()
        trimesh_scene.add_geometry(combined_mesh, geom_name="brain_combined")

        # Export to GLB format
        trimesh_scene.export(str(path), file_type="glb")

        print(f"Successfully exported PowerPoint-compatible GLB to {path}")
        return str(path)

    return None


=======
>>>>>>> 4e3bf9e6
class Heatmap:
    def __init__(
        self,
        values: Dict,
        position: Union[list, tuple, np.ndarray, float],
        orientation: Union[str, tuple] = "frontal",
        hemisphere: str = "both",
        title: Optional[str] = None,
        cmap: str = "Reds",
        vmin: Optional[float] = None,
        vmax: Optional[float] = None,
        format: str = "3D",  # 3D -> brainrender, 2D -> matplotlib
        # brainrender, 3D HM specific
        thickness: float = 10,
        interactive: bool = True,
        zoom: Optional[float] = None,
        atlas_name: Optional[str] = None,
        label_regions: Optional[bool] = False,
        annotate_regions: Optional[Union[bool, List[str], Dict]] = False,
<<<<<<< HEAD
        annotate_less_clutter=False,
        annotate_text_options: Optional[Dict] = None,
=======
        annotate_text_options_2d: Optional[Dict] = None,
>>>>>>> 4e3bf9e6
        check_latest: bool = True,
        tight_layout_2d: bool = False,
        **kwargs,
    ):
        """
        Creates a heatmap visualization of the provided values in 3D or 2D
        using brainrender or matplotlib in the specified atlas.

        Parameters
        ----------
        values : dict
            Dictionary with brain regions acronyms as keys and
            magnitudes as the values.
        position : list, tuple, np.ndarray, float
            Position of the plane in the atlas.
        orientation : str or tuple, optional
            Orientation of the plane in the atlas. Either, "frontal",
            "sagittal", "horizontal" or a tuple with the normal vector.
            Default is "frontal".
        hemisphere : str, optional
            Hemisphere to display the heatmap. Default is "both".
        title : str, optional
            Title of the heatmap. Default is None.
        cmap : str, optional
            Colormap to use for the heatmap. Default is "Reds".
        vmin : float, optional
            Minimum value for the colormap. Default is None.
        vmax : float, optional
            Maximum value for the colormap. Default is None.
        format : str, optional
            Format of the heatmap visualization.
            "3D" for brainrender or "2D" for matplotlib. Default is "3D".
        thickness : float, optional
            Thickness of the slicing plane in the brainrender scene.
            Default is 10.
        interactive : bool, optional
            If True, the brainrender scene is interactive. Default is True.
        zoom : float, optional
            Zoom level for the brainrender scene. Default is None.
        atlas_name : str, optional
            Name of the atlas to use for the heatmap.
            If None allen_mouse_25um is used. Default is None.
        label_regions : bool, optional
            If True, labels the regions on the colorbar (only valid in 2D).
            Default is False.
        annotate_regions :
            bool, List[str], Dict[str, Union[str, float, int]], optional
<<<<<<< HEAD
            Controls region annotation in 2D format.
=======
            Controls region annotation in 2D and 3D format.
>>>>>>> 4e3bf9e6
            If True, annotates all regions with their names.
            If a list, annotates only the specified regions.
            If a dict, uses custom text/values for annotations.
            Default is False.
<<<<<<< HEAD
        annotate_less_clutter :
            bool
            If True, annotate only one segment per brain region
                typically the largest segment—to reduce clutter.
            If False, annotate every segment with its region name.
        annotate_text_options : dict, optional
            Options for customizing region annotations text.
=======
        annotate_text_options_2d : dict, optional
            Options for customizing region annotations text in 2D format.
            matplotlib.text parameters
>>>>>>> 4e3bf9e6
            Default is None
        check_latest : bool, optional
            Check for the latest version of the atlas. Default is True.
        """
        # store arguments
        self.values = values
        self.format = format
        self.orientation = orientation
        self.hemisphere = hemisphere
        self.interactive = interactive
        self.zoom = zoom
        self.title = title
        self.cmap = cmap
        self.label_regions = label_regions
        self.annotate_regions = annotate_regions
<<<<<<< HEAD
        self.annotate_less_clutter = annotate_less_clutter
        self.annotate_text_options = annotate_text_options
        self.tight_layout_2d = tight_layout_2d
=======
        self.annotate_text_options_2d = annotate_text_options_2d
>>>>>>> 4e3bf9e6

        # create a scene
        self.scene = Scene(
            atlas_name=atlas_name,
            title=title,
            title_color=grey_darker,
            check_latest=check_latest,
            **kwargs,
        )

        # prep colors range
        self.prepare_colors(values, cmap, vmin, vmax)

        # add regions to the brainrender scene
        self.scene.add_brain_region(*self.values.keys(), hemisphere=hemisphere)

        self.regions_meshes = [
            r
            for r in self.scene.get_actors(br_class="brain region")
            if r.name != "root"
        ]

        # prepare slicer object
        self.slicer = Slicer(position, orientation, thickness, self.scene.root)

    def prepare_colors(
        self,
        values: dict,
        cmap: str,
        vmin: Optional[float],
        vmax: Optional[float],
    ):
        # get brain regions colors
        _vmax, _vmin = check_values(values, self.scene.atlas)
        if _vmax == _vmin:
            _vmin = _vmax * 0.5

        vmin = vmin if vmin == 0 or vmin else _vmin
        vmax = vmax if vmax == 0 or vmax else _vmax
        self.vmin, self.vmax = vmin, vmax

        self.colors = {
            r: list(map_color(v, name=cmap, vmin=vmin, vmax=vmax))
            for r, v in values.items()
        }
        self.colors["root"] = settings.ROOT_COLOR

    def get_region_annotation_text(self, region_name: str) -> Union[None, str]:
        """
        Gets the annotation text for a region if it should be annotated

        Returns
        -------
        None or str
            None if the region should not be annotated.

        Notes
        -----
        The behavior depends on the type of self.annotate_regions:
        - If bool: All regions except "root" are annotated when True
        - If list: Only regions in the list are annotated except "root"
        - If dict: Only regions in the dict keys are annotated,
          using dict values as display text
        """
        if region_name == "root":
            return None

        should_annotate = (
            (isinstance(self.annotate_regions, bool) and self.annotate_regions)
            or (
                isinstance(self.annotate_regions, list)
                and region_name in self.annotate_regions
            )
            or (
                isinstance(self.annotate_regions, dict)
                and region_name in self.annotate_regions.keys()
            )
        )

        if not should_annotate:
            return None

        # Determine what text to use for annotation
        if isinstance(self.annotate_regions, dict):
            return str(self.annotate_regions[region_name])

        return region_name

<<<<<<< HEAD
    def _get_optimal_label_position(self, mesh_intersection, mesh_center):
        """Helper function to find the optimal label position."""
        # Split the intersection into connected pieces
        pieces = mesh_intersection.split()

        # Sort pieces by size (largest first)
        pieces = sorted(pieces, key=lambda p: len(p.vertices), reverse=True)

        # Check each piece for a valid label position
        for piece in pieces:
            points_3d = piece.join(reset=True).vertices

            # Skip if we don't have enough points for a polygon
            if len(points_3d) < 4:
                continue

            # Project 3D points to 2D in the plane's coordinate system
            points_2d = self.slicer.plane0.p3_to_p2(points_3d)

            # Find the optimal position for the label
            optimal_pos_2d = find_annotation_position_inside_polygon(points_2d)

            if optimal_pos_2d is None:
                continue

            # Convert the 2D optimal position back to 3D
            optimal_pos_3d = self.slicer.plane0.center + (
                optimal_pos_2d[0] * self.slicer.plane0.u
                + optimal_pos_2d[1] * self.slicer.plane0.v
            )

            # Check if position is in correct hemisphere
            if not hasattr(self, "hemisphere") or self.hemisphere == "both":
                return optimal_pos_3d
            elif (
                self.hemisphere == "left"
                and optimal_pos_3d[2] > mesh_center[2]
            ) or (
                self.hemisphere == "right"
                and optimal_pos_3d[2] < mesh_center[2]
            ):
                return optimal_pos_3d

        return None

=======
>>>>>>> 4e3bf9e6
    def show(self, **kwargs) -> Union[Scene, plt.Figure]:
        """
        Creates a 2D plot or 3D rendering of the heatmap
        """
        if self.format == "3D":
            self.slicer.slice_scene(self.scene, self.regions_meshes)
            view = self.render(**kwargs)
        else:
            view = self.plot(**kwargs)
        return view

    def render(self, camera=None, **kwargs) -> Scene:
        """
        Renders the heatmap visualization as a 3D scene in brainrender.

        Parameters:
        ----------
        camera : str or dict, optional
            The `brainrender` camera to render the scene.
            If not provided, `self.orientation` is used.
        Returns:
        -------
        scene : Scene
            The rendered 3D scene.
        """

<<<<<<< HEAD
        # Set brain regions colors and add annotations where needed
        for region, color in self.colors.items():
            if region == "root":
                continue

            region_actors = self.scene.get_actors(
                br_class="brain region", name=region
            )
            if not region_actors:
                continue

            region_actor = region_actors[0]
            region_actor.color(color)

            # TODO: think on annotate html and glb / implement slice
            if not kwargs.get("export_html") or not kwargs.get("export_glb"):
                # Check if this region should be annotated
                display_text = self.get_region_annotation_text(
                    region_actor.name
                )
                if display_text is None:
                    continue

                # Get the region's intersection with the plane
                mesh_intersection = self.slicer.plane0.intersect_with(
                    region_actor.mesh
                )
                if (
                    not mesh_intersection
                    or len(mesh_intersection.vertices) < 4
                ):
                    continue

                # Get mesh center for hemisphere filtering
                mesh_center = (
                    self.scene.root.mesh.bounds().reshape((3, 2)).mean(axis=1)
                    if hasattr(self.scene.atlas, "metadata")
                    and self.scene.atlas.metadata.get("symmetric")
                    else self.scene.root.mesh.center_of_mass()
                )

                # Get optimal label position from largest valid piece
                optimal_pos_3d = self._get_optimal_label_position(
                    mesh_intersection, mesh_center
                )

                if optimal_pos_3d is None:
                    continue

                # Create and add the label
                label_actor = Actor(
                    Point(optimal_pos_3d, r=0.01).alpha(0),
                    name=f"{region_actor.name}_label",
                    br_class="brain region annotation",
                )
                self.scene.add(label_actor)
                self.scene.add_label(
                    actor=label_actor,
                    label=display_text,
                    size=300,
                    radius=100,
                    yoffset=100,
=======
        # set brain regions colors and annotations
        for region, color in self.colors.items():
            if region == "root":
                continue
            region_actor = self.scene.get_actors(
                br_class="brain region", name=region
            )[0]
            region_actor.color(color)

            display_text = self.get_region_annotation_text(region_actor.name)

            if (
                len(region_actor._mesh.vertices) > 0
                and display_text is not None
            ):
                self.scene.add_label(
                    actor=region_actor,
                    label=display_text,
>>>>>>> 4e3bf9e6
                )

        if camera is None:
            # set camera position and render
            if isinstance(self.orientation, str):
                if self.orientation == "sagittal":
                    camera = cameras.sagittal_camera2
                elif self.orientation == "horizontal":
                    camera = "top"
                else:
                    camera = self.orientation
            else:
                self.orientation = np.array(self.orientation)
                com = self.slicer.plane0.center_of_mass()
                camera = {
                    "pos": com - self.orientation * 2 * np.linalg.norm(com),
                    "viewup": (0, -1, 0),
                    "clipping_range": (19531, 40903),
                }
        if kwargs.get("export_html"):
            self.scene.export(kwargs.get("export_html"))
        elif kwargs.get("export_glb"):
            export_glb_path = kwargs.get("export_glb")
            if export_glb_path is not None:
                path = Path(export_glb_path)
                # TODO exclude_root option
                # exclude_root = kwargs.get("exclude_root", True)
                export_powerpoint_compatible_glb(self, path)
        else:
            self.scene.render(
                camera=camera, interactive=self.interactive, zoom=self.zoom
            )
        return self.scene

    def plot(
        self,
        show_legend: bool = False,
        xlabel: str = "µm",
        ylabel: str = "µm",
        hide_axes: bool = False,
        filename: Optional[str] = None,
        cbar_label: Optional[str] = None,
        show_cbar: bool = True,
        **kwargs,
    ) -> plt.Figure:
        """
        Plots the heatmap in 2D using matplotlib.

        This method generates a 2D visualization of the heatmap data in
        a standalone matplotlib figure.

        Parameters
        ----------
        show_legend : bool, optional
            If True, displays a legend for the plotted regions.
            Default is False.
        xlabel : str, optional
            Label for the x-axis. Default is "µm".
        ylabel : str, optional
            Label for the y-axis. Default is "µm".
        hide_axes : bool, optional
            If True, hides the axes for a cleaner look. Default is False.
        filename : Optional[str], optional
            Path to save the figure to. If None, the figure is not saved.
            Default is None.
        cbar_label : Optional[str], optional
            Label for the colorbar. If None, no label is displayed.
            Default is None.
        show_cbar : bool, optional
            If True, displays a colorbar alongside the subplot.
            Default is True.
        **kwargs : dict
            Additional keyword arguments passed to the plotting function.

        Returns
        -------
        plt.Figure
            The matplotlib figure object for the plot.

        Notes
        -----
        This method is used to generate a standalone plot of
        the heatmap data.
        """

        f, ax = plt.subplots(figsize=(10, 8))
        f, ax = self.plot_subplot(
            fig=f,
            ax=ax,
            show_legend=show_legend,
            xlabel=xlabel,
            ylabel=ylabel,
            hide_axes=hide_axes,
            cbar_label=cbar_label,
            show_cbar=show_cbar,
            **kwargs,
        )
        if self.tight_layout_2d:
            f.tight_layout()

        if filename is not None:
            plt.savefig(filename, dpi=300)
        else:
            plt.show()
        return f

    def plot_subplot(
        self,
        fig: plt.Figure,
        ax: plt.Axes,
        show_legend: bool = False,
        xlabel: str = "µm",
        ylabel: str = "µm",
        hide_axes: bool = False,
        cbar_label: Optional[str] = None,
        show_cbar: bool = True,
        **kwargs,
    ) -> Tuple[plt.Figure, plt.Axes]:
        """
        Plots a heatmap in a subplot within a given figure and axes.

        This method is responsible for plotting a single subplot within a
        larger figure, allowing for the creation of complex multi-plot
        visualizations.

        Parameters
        ----------
        fig : plt.Figure, optional
            The figure object in which the subplot is plotted.
        ax : plt.Axes, optional
            The axes object in which the subplot is plotted.
        show_legend : bool, optional
            If True, displays a legend for the plotted regions.
            Default is False.
        xlabel : str, optional
            Label for the x-axis. Default is "µm".
        ylabel : str, optional
            Label for the y-axis. Default is "µm".
        hide_axes : bool, optional
            If True, hides the axes for a cleaner look. Default is False.
        cbar_label : Optional[str], optional
            Label for the colorbar. If None, no label is displayed.
            Default is None.
        show_cbar : bool, optional
            Display a colorbar alongside the subplot. Default is True.
        **kwargs : dict
            Additional keyword arguments passed to the plotting function.

        Returns
        -------
        plt.Figure, plt.Axes
            A tuple containing the figure and axes objects used for the plot.

        Notes
        -----
        This method modifies the provided figure and axes objects in-place.
        """
        projected, _ = self.slicer.get_structures_slice_coords(
            self.regions_meshes, self.scene.root
        )

        segments: List[Dict[str, Union[str, np.ndarray, float]]] = []
        for r, coords in projected.items():
            name, segment_nr = r.split("_segment_")
            x = coords[:, 0]
            y = coords[:, 1]
            # calculate area of polygon with Shoelace formula
            area = 0.5 * np.abs(
                np.dot(x, np.roll(y, 1)) - np.dot(y, np.roll(x, 1))
            )

            segments.append(
                {
                    "name": name,
                    "segment_nr": segment_nr,
                    "coords": coords,
                    "area": area,
                }
            )

        # Sort region segments by area (largest first)
        segments.sort(key=lambda s: s["area"], reverse=True)
<<<<<<< HEAD
        # for annotate_less_clutter
        track_segment_ocurr = set()
=======

>>>>>>> 4e3bf9e6
        for segment in segments:
            name = segment["name"]
            segment_nr = segment["segment_nr"]
            coords = segment["coords"]

            ax.fill(
                coords[:, 0],
                coords[:, 1],
                color=self.colors[name],
                label=name if segment_nr == "0" and name != "root" else None,
                lw=1,
                ec="k",
                zorder=-1 if name == "root" else None,
                alpha=0.3 if name == "root" else None,
            )

            display_text = self.get_region_annotation_text(name)
<<<<<<< HEAD
            if display_text is not None and name not in track_segment_ocurr:
                track_segment_ocurr.add(name)
=======
            if display_text is not None:
>>>>>>> 4e3bf9e6
                annotation_pos = find_annotation_position_inside_polygon(
                    coords
                )
                if annotation_pos is not None:
                    ax.annotate(
                        display_text,
                        xy=annotation_pos,
                        ha="center",
                        va="center",
                        **(
<<<<<<< HEAD
                            self.annotate_text_options
                            if self.annotate_text_options is not None
=======
                            self.annotate_text_options_2d
                            if self.annotate_text_options_2d is not None
>>>>>>> 4e3bf9e6
                            else {}
                        ),
                    )

        if show_cbar:
            # make colorbar
            divider = make_axes_locatable(ax)
            cax = divider.append_axes("right", size="5%", pad=0.05)

            # cmap = mpl.cm.cool
            norm = mpl.colors.Normalize(vmin=self.vmin, vmax=self.vmax)
            if self.label_regions is True:
                cbar = fig.colorbar(
                    mpl.cm.ScalarMappable(
                        norm=None,
                        cmap=mpl.cm.get_cmap(self.cmap, len(self.values)),
                    ),
                    cax=cax,
                )
            else:
                cbar = fig.colorbar(
                    mpl.cm.ScalarMappable(norm=norm, cmap=self.cmap), cax=cax
                )

            if cbar_label is not None:
                cbar.set_label(cbar_label)

            if self.label_regions is True:
                cbar.ax.set_yticklabels(
                    [r.strip() for r in self.values.keys()]
                )

        # style axes
        ax.invert_yaxis()
        ax.axis("equal")
        ax.spines["right"].set_visible(False)
        ax.spines["top"].set_visible(False)

        ax.set(title=self.title)

        if isinstance(self.orientation, str) or np.sum(self.orientation) == 1:
            # orthogonal projection
            ax.set(xlabel=xlabel, ylabel=ylabel)

        if hide_axes:
            ax.spines["left"].set_visible(False)
            ax.spines["bottom"].set_visible(False)
            ax.set_xticks([])
            ax.set_yticks([])
            ax.set(xlabel="", ylabel="")

        if show_legend:
            ax.legend()

        return fig, ax<|MERGE_RESOLUTION|>--- conflicted
+++ resolved
@@ -1,7 +1,4 @@
-<<<<<<< HEAD
 from pathlib import Path
-=======
->>>>>>> 4e3bf9e6
 from typing import Dict, List, Optional, Tuple, Union
 
 import matplotlib as mpl
@@ -15,10 +12,7 @@
 from shapely import Polygon
 from shapely.algorithms.polylabel import polylabel
 from shapely.geometry.multipolygon import MultiPolygon
-<<<<<<< HEAD
 from vedo import Point
-=======
->>>>>>> 4e3bf9e6
 from vedo.colors import color_map as map_color
 
 from brainglobe_heatmap.slicer import Slicer
@@ -102,7 +96,6 @@
     return label_position.x, label_position.y
 
 
-<<<<<<< HEAD
 # TODO: test colors
 def export_powerpoint_compatible_glb(self, path):
     """
@@ -212,8 +205,6 @@
     return None
 
 
-=======
->>>>>>> 4e3bf9e6
 class Heatmap:
     def __init__(
         self,
@@ -233,12 +224,8 @@
         atlas_name: Optional[str] = None,
         label_regions: Optional[bool] = False,
         annotate_regions: Optional[Union[bool, List[str], Dict]] = False,
-<<<<<<< HEAD
         annotate_less_clutter=False,
         annotate_text_options: Optional[Dict] = None,
-=======
-        annotate_text_options_2d: Optional[Dict] = None,
->>>>>>> 4e3bf9e6
         check_latest: bool = True,
         tight_layout_2d: bool = False,
         **kwargs,
@@ -286,29 +273,20 @@
             Default is False.
         annotate_regions :
             bool, List[str], Dict[str, Union[str, float, int]], optional
-<<<<<<< HEAD
-            Controls region annotation in 2D format.
-=======
             Controls region annotation in 2D and 3D format.
->>>>>>> 4e3bf9e6
             If True, annotates all regions with their names.
             If a list, annotates only the specified regions.
             If a dict, uses custom text/values for annotations.
             Default is False.
-<<<<<<< HEAD
+        annotate_text_options : dict, optional
+            Options for customizing region annotations text in 2D format.
+            matplotlib.text parameters
+            Default is None
         annotate_less_clutter :
             bool
             If True, annotate only one segment per brain region
                 typically the largest segment—to reduce clutter.
             If False, annotate every segment with its region name.
-        annotate_text_options : dict, optional
-            Options for customizing region annotations text.
-=======
-        annotate_text_options_2d : dict, optional
-            Options for customizing region annotations text in 2D format.
-            matplotlib.text parameters
->>>>>>> 4e3bf9e6
-            Default is None
         check_latest : bool, optional
             Check for the latest version of the atlas. Default is True.
         """
@@ -323,13 +301,9 @@
         self.cmap = cmap
         self.label_regions = label_regions
         self.annotate_regions = annotate_regions
-<<<<<<< HEAD
         self.annotate_less_clutter = annotate_less_clutter
         self.annotate_text_options = annotate_text_options
         self.tight_layout_2d = tight_layout_2d
-=======
-        self.annotate_text_options_2d = annotate_text_options_2d
->>>>>>> 4e3bf9e6
 
         # create a scene
         self.scene = Scene(
@@ -418,7 +392,6 @@
 
         return region_name
 
-<<<<<<< HEAD
     def _get_optimal_label_position(self, mesh_intersection, mesh_center):
         """Helper function to find the optimal label position."""
         # Split the intersection into connected pieces
@@ -464,8 +437,6 @@
 
         return None
 
-=======
->>>>>>> 4e3bf9e6
     def show(self, **kwargs) -> Union[Scene, plt.Figure]:
         """
         Creates a 2D plot or 3D rendering of the heatmap
@@ -492,8 +463,7 @@
             The rendered 3D scene.
         """
 
-<<<<<<< HEAD
-        # Set brain regions colors and add annotations where needed
+        # set brain regions colors and annotations
         for region, color in self.colors.items():
             if region == "root":
                 continue
@@ -555,26 +525,6 @@
                     size=300,
                     radius=100,
                     yoffset=100,
-=======
-        # set brain regions colors and annotations
-        for region, color in self.colors.items():
-            if region == "root":
-                continue
-            region_actor = self.scene.get_actors(
-                br_class="brain region", name=region
-            )[0]
-            region_actor.color(color)
-
-            display_text = self.get_region_annotation_text(region_actor.name)
-
-            if (
-                len(region_actor._mesh.vertices) > 0
-                and display_text is not None
-            ):
-                self.scene.add_label(
-                    actor=region_actor,
-                    label=display_text,
->>>>>>> 4e3bf9e6
                 )
 
         if camera is None:
@@ -757,12 +707,8 @@
 
         # Sort region segments by area (largest first)
         segments.sort(key=lambda s: s["area"], reverse=True)
-<<<<<<< HEAD
         # for annotate_less_clutter
         track_segment_ocurr = set()
-=======
-
->>>>>>> 4e3bf9e6
         for segment in segments:
             name = segment["name"]
             segment_nr = segment["segment_nr"]
@@ -780,12 +726,8 @@
             )
 
             display_text = self.get_region_annotation_text(name)
-<<<<<<< HEAD
             if display_text is not None and name not in track_segment_ocurr:
                 track_segment_ocurr.add(name)
-=======
-            if display_text is not None:
->>>>>>> 4e3bf9e6
                 annotation_pos = find_annotation_position_inside_polygon(
                     coords
                 )
@@ -796,13 +738,8 @@
                         ha="center",
                         va="center",
                         **(
-<<<<<<< HEAD
                             self.annotate_text_options
                             if self.annotate_text_options is not None
-=======
-                            self.annotate_text_options_2d
-                            if self.annotate_text_options_2d is not None
->>>>>>> 4e3bf9e6
                             else {}
                         ),
                     )

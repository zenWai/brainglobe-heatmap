--- conflicted
+++ resolved
@@ -1,9 +1,5 @@
-<<<<<<< HEAD
 from heapq import heappop, heappush
-from typing import Dict, List, Optional, Tuple, Union
-=======
-from typing import Any, Dict, Optional, Tuple, Union
->>>>>>> 5587e378
+from typing import Any, Dict, List, Optional, Tuple, Union
 
 import matplotlib as mpl
 import matplotlib.path as mpath
@@ -593,23 +589,36 @@
                 alpha=0.3,
             )
 
-<<<<<<< HEAD
-            should_annotate = (
-                (
-                    isinstance(self.annotate_regions, bool)
-                    and self.annotate_regions
+        # regions
+        for region_name in sorted_regions_by_area:
+            for r, coords in region_areas[region_name]["segments"]:
+                name, segment = r.split("_segment_")
+                ax.fill(
+                    coords[:, 0],
+                    coords[:, 1],
+                    color=self.colors[name],
+                    label=name if segment == "0" else None,
+                    lw=1,
+                    ec="k",
+                    zorder=None,
+                    alpha=None,
                 )
-                or (
-                    isinstance(self.annotate_regions, list)
-                    and name in self.annotate_regions
+
+                should_annotate = (
+                    (
+                        isinstance(self.annotate_regions, bool)
+                        and self.annotate_regions
+                    )
+                    or (
+                        isinstance(self.annotate_regions, list)
+                        and name in self.annotate_regions
+                    )
+                    or (
+                        isinstance(self.annotate_regions, dict)
+                        and name in self.annotate_regions.keys()
+                    )
                 )
-                or (
-                    isinstance(self.annotate_regions, dict)
-                    and name in self.annotate_regions.keys()
-                )
-            )
-            if should_annotate and self.format == "2D":
-                if name != "root":
+                if should_annotate and self.format == "2D":
                     display_text = (
                         str(self.annotate_regions[name])
                         if isinstance(self.annotate_regions, dict)
@@ -628,22 +637,6 @@
                             else {}
                         ),
                     )
-=======
-        # regions
-        for region_name in sorted_regions_by_area:
-            for r, coords in region_areas[region_name]["segments"]:
-                name, segment = r.split("_segment_")
-                ax.fill(
-                    coords[:, 0],
-                    coords[:, 1],
-                    color=self.colors[name],
-                    label=name if segment == "0" else None,
-                    lw=1,
-                    ec="k",
-                    zorder=None,
-                    alpha=None,
-                )
->>>>>>> 5587e378
 
         if show_cbar:
             # make colorbar

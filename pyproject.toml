[project]
name = "brainglobe-heatmap"
authors = [{ name = "Federico Claudi", email = "hello@brainglobe.info" }]
description = "Rendering anatomical heatmaps with brainrender and matplotlib"
readme = "README.md"
requires-python = ">=3.11"
dynamic = ["version"]

<<<<<<< HEAD
dependencies = ["brainrender>=2.1.16", "matplotlib", "numpy", "myterial", "rich", "shapely"]
=======
dependencies = ["brainrender>=2.1.17", "matplotlib", "numpy", "myterial", "rich"]
>>>>>>> 6abc1851

license = { text = "MIT" }

classifiers = [
    "Development Status :: 2 - Pre-Alpha",
    "Programming Language :: Python",
    "Programming Language :: Python :: 3",
    "Programming Language :: Python :: 3.11",
    "Programming Language :: Python :: 3.12",
    "Programming Language :: Python :: 3.13",
    "Operating System :: OS Independent",
    "License :: OSI Approved :: MIT License",
]

[project.urls]
"Homepage" = "https://github.com/brainglobe/brainglobe-heatmap"
"Bug Tracker" = "https://github.com/brainglobe/brainglobe-heatmap/issues"
"Documentation" = "https://github.com/brainglobe/brainglobe-heatmap"
"Source Code" = "https://github.com/brainglobe/brainglobe-heatmap"
"User Support" = "https://github.com/brainglobe/brainglobe-heatmap/issues"

[project.optional-dependencies]
dev = [
    "pytest",
    "pytest-cov",
    "coverage",
    "tox",
    "black",
    "mypy",
    "pre-commit",
    "ruff",
    "setuptools_scm",
]


[build-system]
requires = ["setuptools>=45", "wheel", "setuptools_scm[toml]>=6.2"]
build-backend = "setuptools.build_meta"

[tool.setuptools]
include-package-data = true

[tool.setuptools.packages.find]
include = ["brainglobe_heatmap*"]
exclude = ["tests*"]

[tool.pytest.ini_options]
addopts = "--cov=brainglobe_heatmap"

[tool.black]
target-version = ['py311','py312', 'py313']
skip-string-normalization = false
line-length = 79

[tool.setuptools_scm]

[tool.check-manifest]
ignore = [
    ".yaml",
    "tox.ini",
    "tests/",
    "tests/test_unit/",
    "tests/test_integration/",
]

[tool.ruff]
line-length = 79
exclude = ["__init__.py", "build", ".eggs"]
fix = true

[tool.ruff.lint]
select = ["I", "E", "F", "B"]

[tool.tox]
legacy_tox_ini = """
[tox]
envlist = py{311,312,313}
isolated_build = True

[gh-actions]
python =
    3.11: py311
    3.12: py312
    3.13: py313

[testenv]
extras =
    dev
commands =
    pytest -v --color=yes --cov=brainglobe_heatmap --cov-report=xml
"""<|MERGE_RESOLUTION|>--- conflicted
+++ resolved
@@ -6,11 +6,7 @@
 requires-python = ">=3.11"
 dynamic = ["version"]
 
-<<<<<<< HEAD
-dependencies = ["brainrender>=2.1.16", "matplotlib", "numpy", "myterial", "rich", "shapely"]
-=======
-dependencies = ["brainrender>=2.1.17", "matplotlib", "numpy", "myterial", "rich"]
->>>>>>> 6abc1851
+dependencies = ["brainrender>=2.1.17", "matplotlib", "numpy", "myterial", "rich", "shapely"]
 
 license = { text = "MIT" }
 
